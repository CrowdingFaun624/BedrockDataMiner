--- conflicted
+++ resolved
@@ -1,9 +1,3 @@
-<<<<<<< HEAD
-Difference of "behavior_packs" between "1.21.20" and "1.21.21".
-
-Total behavior pack: 48 (+1, -0)
-Added behavior pack "vanilla_1.21.21".
-=======
 Difference of "behavior_packs" between "1.21.2" and "1.21.10.20" (beta of "1.21.20").
 
 Total behavior pack: 45 (+4, -1)
@@ -11,5 +5,4 @@
 Added behavior pack "experimental_cameras_boom".
 Added behavior pack "experimental_third_person_cameras".
 Added behavior pack "vanilla_1.21.10".
-Removed behavior pack "vanilla_1.21.2".
->>>>>>> e9a156d1
+Removed behavior pack "vanilla_1.21.2".